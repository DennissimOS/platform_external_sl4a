--- conflicted
+++ resolved
@@ -389,20 +389,12 @@
     class OnStartTetheringCallback extends ConnectivityManager.OnStartTetheringCallback {
         @Override
         public void onTetheringStarted() {
-<<<<<<< HEAD
             mEventFacade.postEvent(ConnectivityConstants.TetheringStartedCallback, null);
-=======
-            mEventFacade.postEvent(TelephonyConstants.TetheringStartedCallback, null);
->>>>>>> 98f8cbaf
         }
 
         @Override
         public void onTetheringFailed() {
-<<<<<<< HEAD
             mEventFacade.postEvent(ConnectivityConstants.TetheringFailedCallback, null);
-=======
-            mEventFacade.postEvent(TelephonyConstants.TetheringFailedCallback, null);
->>>>>>> 98f8cbaf
         }
     }
 
