--- conflicted
+++ resolved
@@ -524,14 +524,10 @@
             Log.e("Got negative network Id.");
             return false;
         }
-<<<<<<< HEAD
-        mWifi.enableNetwork(nId, true);
-=======
         if (!mWifi.enableNetwork(nId, true)) {
             Log.e("Failed to enable wifi network.");
             return false;
         }
->>>>>>> 5d7f29a8
         return mWifi.reconnect();
     }
 
